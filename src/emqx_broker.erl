%%--------------------------------------------------------------------
%% Copyright (c) 2020 EMQ Technologies Co., Ltd. All Rights Reserved.
%%
%% Licensed under the Apache License, Version 2.0 (the "License");
%% you may not use this file except in compliance with the License.
%% You may obtain a copy of the License at
%%
%%     http://www.apache.org/licenses/LICENSE-2.0
%%
%% Unless required by applicable law or agreed to in writing, software
%% distributed under the License is distributed on an "AS IS" BASIS,
%% WITHOUT WARRANTIES OR CONDITIONS OF ANY KIND, either express or implied.
%% See the License for the specific language governing permissions and
%% limitations under the License.
%%--------------------------------------------------------------------

-module(emqx_broker).

-behaviour(gen_server).

-include("emqx.hrl").
-include("logger.hrl").
-include("types.hrl").

-logger_header("[Broker]").

-export([start_link/2]).

%% PubSub
-export([ subscribe/1
        , subscribe/2
        , subscribe/3
        ]).

-export([unsubscribe/1]).

-export([subscriber_down/1]).

-export([ publish/1
        , safe_publish/1
        ]).

-export([dispatch/2]).

%% PubSub Infos
-export([ subscriptions/1
        , subscribers/1
        , subscribed/2
        ]).

-export([ get_subopts/2
        , set_subopts/2
        ]).

-export([topics/0]).

%% Stats fun
-export([stats_fun/0]).

%% gen_server callbacks
-export([ init/1
        , handle_call/3
        , handle_cast/2
        , handle_info/2
        , terminate/2
        , code_change/3
        ]).

-import(emqx_tables, [lookup_value/2, lookup_value/3]).

-ifdef(TEST).
-compile(export_all).
-compile(nowarn_export_all).
-endif.

-define(BROKER, ?MODULE).

%% ETS tables for PubSub
-define(SUBOPTION, emqx_suboption).
-define(SUBSCRIBER, emqx_subscriber).
-define(SUBSCRIPTION, emqx_subscription).

%% Guards
-define(is_subid(Id), (is_binary(Id) orelse is_atom(Id))).

-spec(start_link(atom(), pos_integer()) -> startlink_ret()).
start_link(Pool, Id) ->
    ok = create_tabs(),
    gen_server:start_link({local, emqx_misc:proc_name(?BROKER, Id)},
                          ?MODULE, [Pool, Id], []).

%%------------------------------------------------------------------------------
%% Create tabs
%%------------------------------------------------------------------------------

-spec(create_tabs() -> ok).
create_tabs() ->
    TabOpts = [public, {read_concurrency, true}, {write_concurrency, true}],

    %% SubOption: {SubPid, Topic} -> SubOption
    ok = emqx_tables:new(?SUBOPTION, [set | TabOpts]),

    %% Subscription: SubPid -> Topic1, Topic2, Topic3, ...
    %% duplicate_bag: o(1) insert
    ok = emqx_tables:new(?SUBSCRIPTION, [duplicate_bag | TabOpts]),

    %% Subscriber: Topic -> SubPid1, SubPid2, SubPid3, ...
    %% bag: o(n) insert:(
    ok = emqx_tables:new(?SUBSCRIBER, [bag | TabOpts]).

%%------------------------------------------------------------------------------
%% Subscribe API
%%------------------------------------------------------------------------------

-spec(subscribe(emqx_topic:topic()) -> ok).
subscribe(Topic) when is_binary(Topic) ->
    subscribe(Topic, undefined).

-spec(subscribe(emqx_topic:topic(), emqx_types:subid() | emqx_types:subopts()) -> ok).
subscribe(Topic, SubId) when is_binary(Topic), ?is_subid(SubId) ->
    subscribe(Topic, SubId, #{qos => 0});
subscribe(Topic, SubOpts) when is_binary(Topic), is_map(SubOpts) ->
    subscribe(Topic, undefined, SubOpts).

-spec(subscribe(emqx_topic:topic(), emqx_types:subid(), emqx_types:subopts()) -> ok).
subscribe(Topic, SubId, SubOpts) when is_binary(Topic), ?is_subid(SubId), is_map(SubOpts) ->
    case ets:member(?SUBOPTION, {SubPid = self(), Topic}) of
        false -> %% New
            ok = emqx_broker_helper:register_sub(SubPid, SubId),
            do_subscribe(Topic, SubPid, with_subid(SubId, SubOpts));
        true -> %% Existed
            set_subopts(SubPid, Topic, with_subid(SubId, SubOpts)),
            ok %% ensure to return 'ok'
    end.

-compile({inline, [with_subid/2]}).
with_subid(undefined, SubOpts) ->
    SubOpts;
with_subid(SubId, SubOpts) ->
    maps:put(subid, SubId, SubOpts).

%% @private
do_subscribe(Topic, SubPid, SubOpts) ->
    true = ets:insert(?SUBSCRIPTION, {SubPid, Topic}),
    Group = maps:get(share, SubOpts, undefined),
    do_subscribe(Group, Topic, SubPid, SubOpts).

do_subscribe(undefined, Topic, SubPid, SubOpts) ->
    case emqx_broker_helper:get_sub_shard(SubPid, Topic) of
        0 -> true = ets:insert(?SUBSCRIBER, {Topic, SubPid}),
             true = ets:insert(?SUBOPTION, {{SubPid, Topic}, SubOpts}),
             call(pick(Topic), {subscribe, Topic});
        I -> true = ets:insert(?SUBSCRIBER, {{shard, Topic, I}, SubPid}),
             true = ets:insert(?SUBOPTION, {{SubPid, Topic}, maps:put(shard, I, SubOpts)}),
             call(pick({Topic, I}), {subscribe, Topic, I})
    end;

%% Shared subscription
do_subscribe(Group, Topic, SubPid, SubOpts) ->
    true = ets:insert(?SUBOPTION, {{SubPid, Topic}, SubOpts}),
    emqx_shared_sub:subscribe(Group, Topic, SubPid).

%%--------------------------------------------------------------------
%% Unsubscribe API
%%--------------------------------------------------------------------

-spec(unsubscribe(emqx_topic:topic()) -> ok).
unsubscribe(Topic) when is_binary(Topic) ->
    SubPid = self(),
    case ets:lookup(?SUBOPTION, {SubPid, Topic}) of
        [{_, SubOpts}] ->
            _ = emqx_broker_helper:reclaim_seq(Topic),
            do_unsubscribe(Topic, SubPid, SubOpts);
        [] -> ok
    end.

do_unsubscribe(Topic, SubPid, SubOpts) ->
    true = ets:delete(?SUBOPTION, {SubPid, Topic}),
    true = ets:delete_object(?SUBSCRIPTION, {SubPid, Topic}),
    Group = maps:get(share, SubOpts, undefined),
    do_unsubscribe(Group, Topic, SubPid, SubOpts).

do_unsubscribe(undefined, Topic, SubPid, SubOpts) ->
    case maps:get(shard, SubOpts, 0) of
        0 -> true = ets:delete_object(?SUBSCRIBER, {Topic, SubPid}),
             cast(pick(Topic), {unsubscribed, Topic});
        I -> true = ets:delete_object(?SUBSCRIBER, {{shard, Topic, I}, SubPid}),
             cast(pick({Topic, I}), {unsubscribed, Topic, I})
    end;

do_unsubscribe(Group, Topic, SubPid, _SubOpts) ->
    emqx_shared_sub:unsubscribe(Group, Topic, SubPid).

%%--------------------------------------------------------------------
%% Publish
%%--------------------------------------------------------------------

-spec(publish(emqx_types:message()) -> emqx_types:publish_result()).
publish(Msg) when is_record(Msg, message) ->
    _ = emqx_tracer:trace(publish, Msg),
    emqx_message:is_sys(Msg) orelse emqx_metrics:inc('messages.publish'),
    case emqx_hooks:run_fold('message.publish', [], emqx_message:clean_dup(Msg)) of
        #message{headers = #{allow_publish := false}} ->
            ?LOG(notice, "Stop publishing: ~s", [emqx_message:format(Msg)]),
            [];
<<<<<<< HEAD
        #message{topic = Topic} = Msg1 ->
            NewMessage = emqx_topic_changer:set_topic(Topic, Msg1),
            route(aggre(emqx_router:match_routes(Topic)), delivery(NewMessage))
=======
        Msg1 = #message{topic = Topic} ->
            route(aggre(emqx_router:match_routes(Topic)), delivery(Msg1))
>>>>>>> 60934328
    end.

%% Called internally
-spec(safe_publish(emqx_types:message()) -> emqx_types:publish_result()).
safe_publish(Msg) when is_record(Msg, message) ->
    try
        publish(Msg)
    catch
        _:Error:Stk->
            ?LOG(error, "Publish error: ~0p~n~s~n~0p",
                 [Error, emqx_message:format(Msg), Stk])
    after
        []
    end.

-compile({inline, [delivery/1]}).
delivery(Msg) -> #delivery{sender = self(), message = Msg}.

%%--------------------------------------------------------------------
%% Route
%%--------------------------------------------------------------------

-spec(route([emqx_types:route_entry()], emqx_types:delivery())
      -> emqx_types:publish_result()).
route([], #delivery{message = Msg}) ->
    ok = emqx_hooks:run('message.dropped', [Msg, #{node => node()}, no_subscribers]),
    ok = inc_dropped_cnt(Msg),
    [];

route(Routes, Delivery) ->
    lists:foldl(fun(Route, Acc) ->
                        [do_route(Route, Delivery) | Acc]
                end, [], Routes).

do_route({To, Node}, Delivery) when Node =:= node() ->
    {Node, To, dispatch(To, Delivery)};
do_route({To, Node}, Delivery) when is_atom(Node) ->
    {Node, To, forward(Node, To, Delivery, emqx:get_env(rpc_mode, async))};
do_route({To, Group}, Delivery) when is_tuple(Group); is_binary(Group) ->
    {share, To, emqx_shared_sub:dispatch(Group, To, Delivery)}.

aggre([]) -> [];
aggre([#route{topic = To, dest = Node}]) when is_atom(Node) ->
    [{To, Node}];
aggre([#route{topic = To, dest = {Group, _Node}}]) ->
    [{To, Group}];
aggre(Routes) ->
    lists:foldl(
      fun(#route{topic = To, dest = Node}, Acc) when is_atom(Node) ->
          [{To, Node} | Acc];
         (#route{topic = To, dest = {Group, _Node}}, Acc) ->
          lists:usort([{To, Group} | Acc])
      end, [], Routes).

%% @doc Forward message to another node.
-spec(forward(node(), emqx_types:topic(), emqx_types:delivery(), RpcMode::sync|async)
    -> emqx_types:deliver_result()).
forward(Node, To, Delivery, async) ->
    case emqx_rpc:cast(To, Node, ?BROKER, dispatch, [To, Delivery]) of
        true -> emqx_metrics:inc('messages.forward');
        {badrpc, Reason} ->
            ?LOG(error, "Ansync forward msg to ~s failed due to ~p", [Node, Reason]),
            {error, badrpc}
    end;

forward(Node, To, Delivery, sync) ->
    case emqx_rpc:call(To, Node, ?BROKER, dispatch, [To, Delivery]) of
        {badrpc, Reason} ->
            ?LOG(error, "Sync forward msg to ~s failed due to ~p", [Node, Reason]),
            {error, badrpc};
        Result ->
            emqx_metrics:inc('messages.forward'), Result
    end.

-spec(dispatch(emqx_topic:topic(), emqx_types:delivery()) -> emqx_types:deliver_result()).
dispatch(Topic, #delivery{message = Msg}) ->
    case subscribers(Topic) of
        [] -> ok = emqx_hooks:run('message.dropped', [Msg, #{node => node()}, no_subscribers]),
              ok = inc_dropped_cnt(Topic),
              {error, no_subscribers};
        [Sub] -> %% optimize?
            dispatch(Sub, Topic, Msg);
        Subs  -> lists:foldl(
                   fun(Sub, Res) ->
                           case dispatch(Sub, Topic, Msg) of
                               ok -> Res;
                               Err -> Err
                           end
                   end, ok, Subs)
    end.

dispatch(SubPid, Topic, Msg) when is_pid(SubPid) ->
    case erlang:is_process_alive(SubPid) of
        true ->
            SubPid ! {deliver, Topic, Msg},
            ok;
        false -> {error, subscriber_die}
    end;

dispatch({shard, I}, Topic, Msg) ->
    lists:foldl(
        fun(SubPid, Res) ->
            case dispatch(SubPid, Topic, Msg) of
                ok -> Res;
                Err -> Err
            end
        end, ok, subscribers({shard, Topic, I})).

-compile({inline, [inc_dropped_cnt/1]}).
inc_dropped_cnt(Msg) ->
    case emqx_message:is_sys(Msg) of
        true  -> ok;
        false -> ok = emqx_metrics:inc('messages.dropped'),
                 emqx_metrics:inc('messages.dropped.no_subscribers')
    end.

-compile({inline, [subscribers/1]}).
-spec(subscribers(emqx_topic:topic()) -> [pid()]).
subscribers(Topic) when is_binary(Topic) ->
    lookup_value(?SUBSCRIBER, Topic, []);
subscribers(Shard = {shard, _Topic, _I})  ->
    lookup_value(?SUBSCRIBER, Shard, []).

%%--------------------------------------------------------------------
%% Subscriber is down
%%--------------------------------------------------------------------

-spec(subscriber_down(pid()) -> true).
subscriber_down(SubPid) ->
    lists:foreach(
      fun(Topic) ->
          case lookup_value(?SUBOPTION, {SubPid, Topic}) of
              SubOpts when is_map(SubOpts) ->
                  _ = emqx_broker_helper:reclaim_seq(Topic),
                  true = ets:delete(?SUBOPTION, {SubPid, Topic}),
                  case maps:get(shard, SubOpts, 0) of
                      0 -> true = ets:delete_object(?SUBSCRIBER, {Topic, SubPid}),
                           ok = cast(pick(Topic), {unsubscribed, Topic});
                      I -> true = ets:delete_object(?SUBSCRIBER, {{shard, Topic, I}, SubPid}),
                           ok = cast(pick({Topic, I}), {unsubscribed, Topic, I})
                  end;
              undefined -> ok
          end
      end, lookup_value(?SUBSCRIPTION, SubPid, [])),
    ets:delete(?SUBSCRIPTION, SubPid).

%%--------------------------------------------------------------------
%% Management APIs
%%--------------------------------------------------------------------

-spec(subscriptions(pid() | emqx_types:subid())
      -> [{emqx_topic:topic(), emqx_types:subopts()}]).
subscriptions(SubPid) when is_pid(SubPid) ->
    [{Topic, lookup_value(?SUBOPTION, {SubPid, Topic}, #{})}
      || Topic <- lookup_value(?SUBSCRIPTION, SubPid, [])];
subscriptions(SubId) ->
    case emqx_broker_helper:lookup_subpid(SubId) of
        SubPid when is_pid(SubPid) ->
            subscriptions(SubPid);
        undefined -> []
    end.

-spec(subscribed(pid(), emqx_topic:topic()) -> boolean()).
subscribed(SubPid, Topic) when is_pid(SubPid) ->
    ets:member(?SUBOPTION, {SubPid, Topic});
subscribed(SubId, Topic) when ?is_subid(SubId) ->
    SubPid = emqx_broker_helper:lookup_subpid(SubId),
    ets:member(?SUBOPTION, {SubPid, Topic}).

-spec(get_subopts(pid(), emqx_topic:topic()) -> maybe(emqx_types:subopts())).
get_subopts(SubPid, Topic) when is_pid(SubPid), is_binary(Topic) ->
    lookup_value(?SUBOPTION, {SubPid, Topic});
get_subopts(SubId, Topic) when ?is_subid(SubId) ->
    case emqx_broker_helper:lookup_subpid(SubId) of
        SubPid when is_pid(SubPid) ->
            get_subopts(SubPid, Topic);
        undefined -> undefined
    end.

-spec(set_subopts(emqx_topic:topic(), emqx_types:subopts()) -> boolean()).
set_subopts(Topic, NewOpts) when is_binary(Topic), is_map(NewOpts) ->
    set_subopts(self(), Topic, NewOpts).

%% @private
set_subopts(SubPid, Topic, NewOpts) ->
    Sub = {SubPid, Topic},
    case ets:lookup(?SUBOPTION, Sub) of
        [{_, OldOpts}] ->
            ets:insert(?SUBOPTION, {Sub, maps:merge(OldOpts, NewOpts)});
        [] -> false
    end.

-spec(topics() -> [emqx_topic:topic()]).
topics() ->
    emqx_router:topics().

%%--------------------------------------------------------------------
%% Stats fun
%%--------------------------------------------------------------------

stats_fun() ->
    safe_update_stats(?SUBSCRIBER, 'subscribers.count', 'subscribers.max'),
    safe_update_stats(?SUBSCRIPTION, 'subscriptions.count', 'subscriptions.max'),
    safe_update_stats(?SUBOPTION, 'suboptions.count', 'suboptions.max').

safe_update_stats(Tab, Stat, MaxStat) ->
    case ets:info(Tab, size) of
        undefined -> ok;
        Size -> emqx_stats:setstat(Stat, MaxStat, Size)
    end.

%%--------------------------------------------------------------------
%% call, cast, pick
%%--------------------------------------------------------------------

-compile({inline, [call/2, cast/2, pick/1]}).

call(Broker, Req) ->
    gen_server:call(Broker, Req).

cast(Broker, Msg) ->
    gen_server:cast(Broker, Msg).

%% Pick a broker
pick(Topic) ->
    gproc_pool:pick_worker(broker_pool, Topic).

%%--------------------------------------------------------------------
%% gen_server callbacks
%%--------------------------------------------------------------------

init([Pool, Id]) ->
    true = gproc_pool:connect_worker(Pool, {Pool, Id}),
    {ok, #{pool => Pool, id => Id}}.

handle_call({subscribe, Topic}, _From, State) ->
    Ok = emqx_router:do_add_route(Topic),
    {reply, Ok, State};

handle_call({subscribe, Topic, I}, _From, State) ->
    Ok = case get(Shard = {Topic, I}) of
             undefined ->
                 _ = put(Shard, true),
                 true = ets:insert(?SUBSCRIBER, {Topic, {shard, I}}),
                 cast(pick(Topic), {subscribe, Topic});
             true -> ok
         end,
    {reply, Ok, State};

handle_call(Req, _From, State) ->
    ?LOG(error, "Unexpected call: ~p", [Req]),
    {reply, ignored, State}.

handle_cast({subscribe, Topic}, State) ->
    case emqx_router:do_add_route(Topic) of
        ok -> ok;
        {error, Reason} ->
            ?LOG(error, "Failed to add route: ~p", [Reason])
    end,
    {noreply, State};

handle_cast({unsubscribed, Topic}, State) ->
    case ets:member(?SUBSCRIBER, Topic) of
        false ->
            _ = emqx_router:do_delete_route(Topic);
        true -> ok
    end,
    {noreply, State};

handle_cast({unsubscribed, Topic, I}, State) ->
    case ets:member(?SUBSCRIBER, {shard, Topic, I}) of
        false ->
            _ = erase({Topic, I}),
            true = ets:delete_object(?SUBSCRIBER, {Topic, {shard, I}}),
            cast(pick(Topic), {unsubscribed, Topic});
        true -> ok
    end,
    {noreply, State};

handle_cast(Msg, State) ->
    ?LOG(error, "Unexpected cast: ~p", [Msg]),
    {noreply, State}.

handle_info(Info, State) ->
    ?LOG(error, "Unexpected info: ~p", [Info]),
    {noreply, State}.

terminate(_Reason, #{pool := Pool, id := Id}) ->
    gproc_pool:disconnect_worker(Pool, {Pool, Id}).

code_change(_OldVsn, State, _Extra) ->
    {ok, State}.

%%--------------------------------------------------------------------
%% Internal functions
%%--------------------------------------------------------------------
<|MERGE_RESOLUTION|>--- conflicted
+++ resolved
@@ -203,14 +203,9 @@
         #message{headers = #{allow_publish := false}} ->
             ?LOG(notice, "Stop publishing: ~s", [emqx_message:format(Msg)]),
             [];
-<<<<<<< HEAD
-        #message{topic = Topic} = Msg1 ->
+        Msg1 = #message{topic = Topic} = Msg1 ->
             NewMessage = emqx_topic_changer:set_topic(Topic, Msg1),
             route(aggre(emqx_router:match_routes(Topic)), delivery(NewMessage))
-=======
-        Msg1 = #message{topic = Topic} ->
-            route(aggre(emqx_router:match_routes(Topic)), delivery(Msg1))
->>>>>>> 60934328
     end.
 
 %% Called internally
