--- conflicted
+++ resolved
@@ -202,13 +202,8 @@
             ?LOG(notice, "Publishing interrupted: ~s", [emqx_message:format(Msg)]),
             [];
         #message{topic = Topic} = Msg1 ->
-<<<<<<< HEAD
             NewMessage = emqx_topic_changer:set_topic(Topic, Msg1),
-            Delivery = route(aggre(emqx_router:match_routes(Topic)), delivery(NewMessage)),
-            Delivery#delivery.results
-=======
-            route(aggre(emqx_router:match_routes(Topic)), delivery(Msg1))
->>>>>>> 98219345
+            route(aggre(emqx_router:match_routes(Topic)), delivery(NewMessage))
     end.
 
 %% Called internally
