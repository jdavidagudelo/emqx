%%--------------------------------------------------------------------
%% Copyright (c) 2018-2021 EMQ Technologies Co., Ltd. All Rights Reserved.
%%
%% Licensed under the Apache License, Version 2.0 (the "License");
%% you may not use this file except in compliance with the License.
%% You may obtain a copy of the License at
%%
%%     http://www.apache.org/licenses/LICENSE-2.0
%%
%% Unless required by applicable law or agreed to in writing, software
%% distributed under the License is distributed on an "AS IS" BASIS,
%% WITHOUT WARRANTIES OR CONDITIONS OF ANY KIND, either express or implied.
%% See the License for the specific language governing permissions and
%% limitations under the License.
%%--------------------------------------------------------------------

-module(emqx_frame).

-include("emqx.hrl").
-include("emqx_mqtt.hrl").

-export([ initial_parse_state/0
        , initial_parse_state/1
        ]).

-export([ parse/1
        , parse/2
        , serialize_fun/0
        , serialize_fun/1
        , serialize_opts/0
        , serialize_opts/1
        , serialize_pkt/2
        , serialize/1
        , serialize/2
        ]).

-export_type([ options/0
             , parse_state/0
             , parse_result/0
             , serialize_opts/0
             ]).

-define(Q(BYTES, Q), {BYTES, Q}).

-type(options() :: #{strict_mode => boolean(),
                     max_size => 1..?MAX_PACKET_SIZE,
                     version => emqx_types:version()
                    }).

-type(parse_state() :: {none, options()} | {cont_state(), options()}).

-type(parse_result() :: {more, parse_state()}
                      | {ok, emqx_types:packet(), binary(), parse_state()}).

-type(cont_state() ::
      {Stage :: len | body,
       State ::  #{hdr := #mqtt_packet_header{},
                   len := {pos_integer(), non_neg_integer()} | non_neg_integer(),
                   rest => binary() | ?Q(non_neg_integer(), queue:queue(binary()))
                  }}).

-type(serialize_opts() :: options()).

-define(none(Options), {none, Options}).

-define(DEFAULT_OPTIONS,
        #{strict_mode => false,
          max_size    => ?MAX_PACKET_SIZE,
          version     => ?MQTT_PROTO_V4
         }).

-dialyzer({no_match, [serialize_utf8_string/2]}).

%%--------------------------------------------------------------------
%% Init Parse State
%%--------------------------------------------------------------------

-spec(initial_parse_state() -> {none, options()}).
initial_parse_state() ->
    initial_parse_state(#{}).

-spec(initial_parse_state(options()) -> {none, options()}).
initial_parse_state(Options) when is_map(Options) ->
    ?none(merge_opts(Options)).

%% @pivate
merge_opts(Options) ->
    maps:merge(?DEFAULT_OPTIONS, Options).

%%--------------------------------------------------------------------
%% Parse MQTT Frame
%%--------------------------------------------------------------------

-spec(parse(binary()) -> parse_result()).
parse(Bin) ->
    parse(Bin, initial_parse_state()).

-spec(parse(binary(), parse_state()) -> parse_result()).
parse(<<>>, {none, Options}) ->
    {more, {none, Options}};
parse(<<Type:4, Dup:1, QoS:2, Retain:1, Rest/binary>>,
      {none, Options = #{strict_mode := StrictMode}}) ->
    %% Validate header if strict mode.
    StrictMode andalso validate_header(Type, Dup, QoS, Retain),
    Header = #mqtt_packet_header{type   = Type,
                                 dup    = bool(Dup),
                                 qos    = QoS,
                                 retain = bool(Retain)
                                },
    Header1 = case fixqos(Type, QoS) of
                  QoS      -> Header;
                  FixedQoS -> Header#mqtt_packet_header{qos = FixedQoS}
              end,
    parse_remaining_len(Rest, Header1, Options);

parse(Bin, {{len, #{hdr := Header,
                    len := {Multiplier, Length}}
             }, Options}) when is_binary(Bin) ->
    parse_remaining_len(Bin, Header, Multiplier, Length, Options);
parse(Bin, {{body, #{hdr := Header,
                     len := Length,
                     rest := Body}
             }, Options}) when is_binary(Bin) ->
    BodyBytes = body_bytes(Body),
    {NewBodyPart, Tail} = split(BodyBytes + size(Bin) - Length, Bin),
    NewBody = append_body(Body, NewBodyPart),
    parse_frame(NewBody, Tail, Header, Length, Options).

%% split given binary with the first N bytes
split(N, Bin) when N =< 0 ->
    {Bin, <<>>};
split(N, Bin) when N =< size(Bin) ->
    <<H:N/binary, T/binary>> = Bin,
    {H, T}.

parse_remaining_len(<<>>, Header, Options) ->
    {more, {{len, #{hdr => Header, len => {1, 0}}}, Options}};
parse_remaining_len(Rest, Header, Options) ->
    parse_remaining_len(Rest, Header, 1, 0, Options).

parse_remaining_len(_Bin, _Header, _Multiplier, Length, #{max_size := MaxSize})
  when Length > MaxSize ->
    error(frame_too_large);
parse_remaining_len(<<>>, Header, Multiplier, Length, Options) ->
    {more, {{len, #{hdr => Header, len => {Multiplier, Length}}}, Options}};
%% Match DISCONNECT without payload
parse_remaining_len(<<0:8, Rest/binary>>,
                    Header = #mqtt_packet_header{type = ?DISCONNECT}, 1, 0, Options) ->
    Packet = packet(Header, #mqtt_packet_disconnect{reason_code = ?RC_SUCCESS}),
    {ok, Packet, Rest, ?none(Options)};
%% Match PINGREQ.
parse_remaining_len(<<0:8, Rest/binary>>, Header, 1, 0, Options) ->
    parse_frame(Rest, Header, 0, Options);
%% Match PUBACK, PUBREC, PUBREL, PUBCOMP, UNSUBACK...
parse_remaining_len(<<0:1, 2:7, Rest/binary>>, Header, 1, 0, Options) ->
    parse_frame(Rest, Header, 2, Options);
parse_remaining_len(<<1:1, _Len:7, _Rest/binary>>, _Header, Multiplier, _Value, _Options)
<<<<<<< HEAD
         when Multiplier > 2097152 ->
=======
        when Multiplier > 2097152 ->
>>>>>>> ff4ac624
    error(malformed_variable_byte_integer);
parse_remaining_len(<<1:1, Len:7, Rest/binary>>, Header, Multiplier, Value, Options) ->
    parse_remaining_len(Rest, Header, Multiplier * ?HIGHBIT, Value + Len * Multiplier, Options);
parse_remaining_len(<<0:1, Len:7, Rest/binary>>, Header, Multiplier, Value,
                    Options = #{max_size := MaxSize}) ->
    FrameLen = Value + Len * Multiplier,
    case FrameLen > MaxSize of
        true -> error(frame_too_large);
        false -> parse_frame(Rest, Header, FrameLen, Options)
    end.

body_bytes(B) when is_binary(B) -> size(B);
body_bytes(?Q(Bytes, _)) -> Bytes.

append_body(H, T) when is_binary(H) andalso size(H) < 1024 ->
    <<H/binary, T/binary>>;
append_body(H, T) when is_binary(H) ->
    Bytes = size(H) + size(T),
    ?Q(Bytes, queue:from_list([H, T]));
append_body(?Q(Bytes, Q), T) ->
    ?Q(Bytes + iolist_size(T), queue:in(T, Q)).

flatten_body(Body, Tail) when is_binary(Body) -> <<Body/binary, Tail/binary>>;
flatten_body(?Q(_, Q), Tail) -> iolist_to_binary([queue:to_list(Q), Tail]).

parse_frame(Body, Header, Length, Options) ->
    %% already appended
    parse_frame(Body, _SplitTail = <<>>, Header, Length, Options).

parse_frame(Body, Tail, Header, 0, Options) ->
    {ok, packet(Header), flatten_body(Body, Tail), ?none(Options)};
parse_frame(Body, Tail, Header, Length, Options) ->
    case body_bytes(Body) >= Length of
        true ->
            <<FrameBin:Length/binary, Rest/binary>> = flatten_body(Body, Tail),
            case parse_packet(Header, FrameBin, Options) of
                {Variable, Payload} ->
                    {ok, packet(Header, Variable, Payload), Rest, ?none(Options)};
                Variable = #mqtt_packet_connect{proto_ver = Ver} ->
                    {ok, packet(Header, Variable), Rest, ?none(Options#{version := Ver})};
                Variable ->
                    {ok, packet(Header, Variable), Rest, ?none(Options)}
            end;
        false ->
            {more, {{body, #{hdr => Header,
                             len => Length,
                             rest => append_body(Body, Tail)
                            }}, Options}}
    end.

-compile({inline, [packet/1, packet/2, packet/3]}).
packet(Header) ->
    #mqtt_packet{header = Header}.
packet(Header, Variable) ->
    #mqtt_packet{header = Header, variable = Variable}.
packet(Header, Variable, Payload) ->
    #mqtt_packet{header = Header, variable = Variable, payload = Payload}.

parse_packet(#mqtt_packet_header{type = ?CONNECT}, FrameBin, _Options) ->
    {ProtoName, Rest} = parse_utf8_string(FrameBin),
    <<BridgeTag:4, ProtoVer:4, Rest1/binary>> = Rest,
    % Note: Crash when reserved flag doesn't equal to 0, there is no strict
    % compliance with the MQTT5.0.
    <<UsernameFlag : 1,
      PasswordFlag : 1,
      WillRetain   : 1,
      WillQoS      : 2,
      WillFlag     : 1,
      CleanStart   : 1,
      0            : 1,
      KeepAlive    : 16/big,
      Rest2/binary>> = Rest1,

    {Properties, Rest3} = parse_properties(Rest2, ProtoVer),
    {ClientId, Rest4} = parse_utf8_string(Rest3),
    ConnPacket = #mqtt_packet_connect{proto_name  = ProtoName,
                                      proto_ver   = ProtoVer,
                                      is_bridge   = (BridgeTag =:= 8),
                                      clean_start = bool(CleanStart),
                                      will_flag   = bool(WillFlag),
                                      will_qos    = WillQoS,
                                      will_retain = bool(WillRetain),
                                      keepalive   = KeepAlive,
                                      properties  = Properties,
                                      clientid    = ClientId
                                     },
    {ConnPacket1, Rest5} = parse_will_message(ConnPacket, Rest4),
    {Username, Rest6} = parse_utf8_string(Rest5, bool(UsernameFlag)),
    {Passsword, <<>>} = parse_utf8_string(Rest6, bool(PasswordFlag)),
    ConnPacket1#mqtt_packet_connect{username = Username, password = Passsword};

parse_packet(#mqtt_packet_header{type = ?CONNACK},
             <<AckFlags:8, ReasonCode:8, Rest/binary>>, #{version := Ver}) ->
    {Properties, <<>>} = parse_properties(Rest, Ver),
    #mqtt_packet_connack{ack_flags   = AckFlags,
                         reason_code = ReasonCode,
                         properties  = Properties
                        };

parse_packet(#mqtt_packet_header{type = ?PUBLISH, qos = QoS}, Bin,
             #{strict_mode := StrictMode, version := Ver}) ->
    {TopicName, Rest} = parse_utf8_string(Bin),
    {PacketId, Rest1} = case QoS of
                            ?QOS_0 -> {undefined, Rest};
                            _ -> parse_packet_id(Rest)
                        end,
    (PacketId =/= undefined) andalso
      StrictMode andalso validate_packet_id(PacketId),
    {Properties, Payload} = parse_properties(Rest1, Ver),
    Publish = #mqtt_packet_publish{topic_name = TopicName,
                                   packet_id  = PacketId,
                                   properties = Properties
                                  },
    {Publish, Payload};

parse_packet(#mqtt_packet_header{type = PubAck}, <<PacketId:16/big>>, #{strict_mode := StrictMode})
  when ?PUBACK =< PubAck, PubAck =< ?PUBCOMP ->
    StrictMode andalso validate_packet_id(PacketId),
    #mqtt_packet_puback{packet_id = PacketId, reason_code = 0};

parse_packet(#mqtt_packet_header{type = PubAck}, <<PacketId:16/big, ReasonCode, Rest/binary>>,
             #{strict_mode := StrictMode, version := Ver = ?MQTT_PROTO_V5})
  when ?PUBACK =< PubAck, PubAck =< ?PUBCOMP ->
    StrictMode andalso validate_packet_id(PacketId),
    {Properties, <<>>} = parse_properties(Rest, Ver),
    #mqtt_packet_puback{packet_id   = PacketId,
                        reason_code = ReasonCode,
                        properties  = Properties
                       };

parse_packet(#mqtt_packet_header{type = ?SUBSCRIBE}, <<PacketId:16/big, Rest/binary>>,
             #{strict_mode := StrictMode, version := Ver}) ->
    StrictMode andalso validate_packet_id(PacketId),
    {Properties, Rest1} = parse_properties(Rest, Ver),
    TopicFilters = parse_topic_filters(subscribe, Rest1),
    ok = validate_subqos([QoS || {_, #{qos := QoS}} <- TopicFilters]),
    #mqtt_packet_subscribe{packet_id     = PacketId,
                           properties    = Properties,
                           topic_filters = TopicFilters
                          };

parse_packet(#mqtt_packet_header{type = ?SUBACK}, <<PacketId:16/big, Rest/binary>>,
             #{strict_mode := StrictMode, version := Ver}) ->
    StrictMode andalso validate_packet_id(PacketId),
    {Properties, Rest1} = parse_properties(Rest, Ver),
    ReasonCodes = parse_reason_codes(Rest1),
    #mqtt_packet_suback{packet_id    = PacketId,
                        properties   = Properties,
                        reason_codes = ReasonCodes
                       };

parse_packet(#mqtt_packet_header{type = ?UNSUBSCRIBE}, <<PacketId:16/big, Rest/binary>>,
             #{strict_mode := StrictMode, version := Ver}) ->
    StrictMode andalso validate_packet_id(PacketId),
    {Properties, Rest1} = parse_properties(Rest, Ver),
    TopicFilters = parse_topic_filters(unsubscribe, Rest1),
    #mqtt_packet_unsubscribe{packet_id     = PacketId,
                             properties    = Properties,
                             topic_filters = TopicFilters
                            };

parse_packet(#mqtt_packet_header{type = ?UNSUBACK}, <<PacketId:16/big>>,
             #{strict_mode := StrictMode}) ->
    StrictMode andalso validate_packet_id(PacketId),
    #mqtt_packet_unsuback{packet_id = PacketId};

parse_packet(#mqtt_packet_header{type = ?UNSUBACK}, <<PacketId:16/big, Rest/binary>>,
             #{strict_mode := StrictMode, version := Ver}) ->
    StrictMode andalso validate_packet_id(PacketId),
    {Properties, Rest1} = parse_properties(Rest, Ver),
    ReasonCodes = parse_reason_codes(Rest1),
    #mqtt_packet_unsuback{packet_id    = PacketId,
                          properties   = Properties,
                          reason_codes = ReasonCodes
                         };

parse_packet(#mqtt_packet_header{type = ?DISCONNECT}, <<ReasonCode, Rest/binary>>,
             #{version := ?MQTT_PROTO_V5}) ->
    {Properties, <<>>} = parse_properties(Rest, ?MQTT_PROTO_V5),
    #mqtt_packet_disconnect{reason_code = ReasonCode,
                            properties  = Properties
                           };

parse_packet(#mqtt_packet_header{type = ?AUTH}, <<ReasonCode, Rest/binary>>,
             #{version := ?MQTT_PROTO_V5}) ->
    {Properties, <<>>} = parse_properties(Rest, ?MQTT_PROTO_V5),
    #mqtt_packet_auth{reason_code = ReasonCode, properties = Properties}.

parse_will_message(Packet = #mqtt_packet_connect{will_flag = true,
                                                 proto_ver = Ver}, Bin) ->
    {Props, Rest} = parse_properties(Bin, Ver),
    {Topic, Rest1} = parse_utf8_string(Rest),
    {Payload, Rest2} = parse_binary_data(Rest1),
    {Packet#mqtt_packet_connect{will_props   = Props,
                                will_topic   = Topic,
                                will_payload = Payload
                               }, Rest2};
parse_will_message(Packet, Bin) -> {Packet, Bin}.

-compile({inline, [parse_packet_id/1]}).
parse_packet_id(<<PacketId:16/big, Rest/binary>>) ->
    {PacketId, Rest}.

parse_properties(Bin, Ver) when Ver =/= ?MQTT_PROTO_V5 ->
    {#{}, Bin};
%% TODO: version mess?
parse_properties(<<>>, ?MQTT_PROTO_V5) ->
    {#{}, <<>>};
parse_properties(<<0, Rest/binary>>, ?MQTT_PROTO_V5) ->
    {#{}, Rest};
parse_properties(Bin, ?MQTT_PROTO_V5) ->
    {Len, Rest} = parse_variable_byte_integer(Bin),
    <<PropsBin:Len/binary, Rest1/binary>> = Rest,
    {parse_property(PropsBin, #{}), Rest1}.

parse_property(<<>>, Props) ->
    Props;
parse_property(<<16#01, Val, Bin/binary>>, Props) ->
    parse_property(Bin, Props#{'Payload-Format-Indicator' => Val});
parse_property(<<16#02, Val:32/big, Bin/binary>>, Props) ->
    parse_property(Bin, Props#{'Message-Expiry-Interval' => Val});
parse_property(<<16#03, Bin/binary>>, Props) ->
    {Val, Rest} = parse_utf8_string(Bin),
    parse_property(Rest, Props#{'Content-Type' => Val});
parse_property(<<16#08, Bin/binary>>, Props) ->
    {Val, Rest} = parse_utf8_string(Bin),
    parse_property(Rest, Props#{'Response-Topic' => Val});
parse_property(<<16#09, Len:16/big, Val:Len/binary, Bin/binary>>, Props) ->
    parse_property(Bin, Props#{'Correlation-Data' => Val});
parse_property(<<16#0B, Bin/binary>>, Props) ->
    {Val, Rest} = parse_variable_byte_integer(Bin),
    parse_property(Rest, Props#{'Subscription-Identifier' => Val});
parse_property(<<16#11, Val:32/big, Bin/binary>>, Props) ->
    parse_property(Bin, Props#{'Session-Expiry-Interval' => Val});
parse_property(<<16#12, Bin/binary>>, Props) ->
    {Val, Rest} = parse_utf8_string(Bin),
    parse_property(Rest, Props#{'Assigned-Client-Identifier' => Val});
parse_property(<<16#13, Val:16, Bin/binary>>, Props) ->
    parse_property(Bin, Props#{'Server-Keep-Alive' => Val});
parse_property(<<16#15, Bin/binary>>, Props) ->
    {Val, Rest} = parse_utf8_string(Bin),
    parse_property(Rest, Props#{'Authentication-Method' => Val});
parse_property(<<16#16, Len:16/big, Val:Len/binary, Bin/binary>>, Props) ->
    parse_property(Bin, Props#{'Authentication-Data' => Val});
parse_property(<<16#17, Val, Bin/binary>>, Props) ->
    parse_property(Bin, Props#{'Request-Problem-Information' => Val});
parse_property(<<16#18, Val:32, Bin/binary>>, Props) ->
    parse_property(Bin, Props#{'Will-Delay-Interval' => Val});
parse_property(<<16#19, Val, Bin/binary>>, Props) ->
    parse_property(Bin, Props#{'Request-Response-Information' => Val});
parse_property(<<16#1A, Bin/binary>>, Props) ->
    {Val, Rest} = parse_utf8_string(Bin),
    parse_property(Rest, Props#{'Response-Information' => Val});
parse_property(<<16#1C, Bin/binary>>, Props) ->
    {Val, Rest} = parse_utf8_string(Bin),
    parse_property(Rest, Props#{'Server-Reference' => Val});
parse_property(<<16#1F, Bin/binary>>, Props) ->
    {Val, Rest} = parse_utf8_string(Bin),
    parse_property(Rest, Props#{'Reason-String' => Val});
parse_property(<<16#21, Val:16/big, Bin/binary>>, Props) ->
    parse_property(Bin, Props#{'Receive-Maximum' => Val});
parse_property(<<16#22, Val:16/big, Bin/binary>>, Props) ->
    parse_property(Bin, Props#{'Topic-Alias-Maximum' => Val});
parse_property(<<16#23, Val:16/big, Bin/binary>>, Props) ->
    parse_property(Bin, Props#{'Topic-Alias' => Val});
parse_property(<<16#24, Val, Bin/binary>>, Props) ->
    parse_property(Bin, Props#{'Maximum-QoS' => Val});
parse_property(<<16#25, Val, Bin/binary>>, Props) ->
    parse_property(Bin, Props#{'Retain-Available' => Val});
parse_property(<<16#26, Bin/binary>>, Props) ->
    {Pair, Rest} = parse_utf8_pair(Bin),
    case maps:find('User-Property', Props) of
        {ok, UserProps} ->
            UserProps1 = lists:append(UserProps, [Pair]),
            parse_property(Rest, Props#{'User-Property' := UserProps1});
        error ->
            parse_property(Rest, Props#{'User-Property' => [Pair]})
    end;
parse_property(<<16#27, Val:32, Bin/binary>>, Props) ->
    parse_property(Bin, Props#{'Maximum-Packet-Size' => Val});
parse_property(<<16#28, Val, Bin/binary>>, Props) ->
    parse_property(Bin, Props#{'Wildcard-Subscription-Available' => Val});
parse_property(<<16#29, Val, Bin/binary>>, Props) ->
    parse_property(Bin, Props#{'Subscription-Identifier-Available' => Val});
parse_property(<<16#2A, Val, Bin/binary>>, Props) ->
    parse_property(Bin, Props#{'Shared-Subscription-Available' => Val}).

parse_variable_byte_integer(Bin) ->
    parse_variable_byte_integer(Bin, 1, 0).
parse_variable_byte_integer(<<1:1, Len:7, Rest/binary>>, Multiplier, Value) ->
    parse_variable_byte_integer(Rest, Multiplier * ?HIGHBIT, Value + Len * Multiplier);
parse_variable_byte_integer(<<0:1, Len:7, Rest/binary>>, Multiplier, Value) ->
    {Value + Len * Multiplier, Rest}.

parse_topic_filters(subscribe, Bin) ->
    [{Topic, #{rh => Rh, rap => Rap, nl => Nl, qos => QoS}}
     || <<Len:16/big, Topic:Len/binary, _:2, Rh:2, Rap:1, Nl:1, QoS:2>> <= Bin];

parse_topic_filters(unsubscribe, Bin) ->
    [Topic || <<Len:16/big, Topic:Len/binary>> <= Bin].

parse_reason_codes(Bin) ->
    [Code || <<Code>> <= Bin].

parse_utf8_pair(<<Len1:16/big, Key:Len1/binary,
                  Len2:16/big, Val:Len2/binary, Rest/binary>>) ->
    {{Key, Val}, Rest}.

parse_utf8_string(Bin, false) ->
    {undefined, Bin};
parse_utf8_string(Bin, true) ->
    parse_utf8_string(Bin).

parse_utf8_string(<<Len:16/big, Str:Len/binary, Rest/binary>>) ->
    {Str, Rest}.

parse_binary_data(<<Len:16/big, Data:Len/binary, Rest/binary>>) ->
    {Data, Rest}.

%%--------------------------------------------------------------------
%% Serialize MQTT Packet
%%--------------------------------------------------------------------

serialize_fun() -> serialize_fun(?DEFAULT_OPTIONS).

serialize_fun(#mqtt_packet_connect{proto_ver = ProtoVer, properties = ConnProps}) ->
    MaxSize = get_property('Maximum-Packet-Size', ConnProps, ?MAX_PACKET_SIZE),
    serialize_fun(#{version => ProtoVer, max_size => MaxSize});

serialize_fun(#{version := Ver, max_size := MaxSize}) ->
    fun(Packet) ->
        IoData = serialize(Packet, Ver),
        case is_too_large(IoData, MaxSize) of
            true  -> <<>>;
            false -> IoData
        end
    end.

serialize_opts() ->
    ?DEFAULT_OPTIONS.

serialize_opts(#mqtt_packet_connect{proto_ver = ProtoVer, properties = ConnProps}) ->
    MaxSize = get_property('Maximum-Packet-Size', ConnProps, ?MAX_PACKET_SIZE),
    #{version => ProtoVer, max_size => MaxSize}.

serialize_pkt(Packet, #{version := Ver, max_size := MaxSize}) ->
    IoData = serialize(Packet, Ver),
    case is_too_large(IoData, MaxSize) of
        true -> <<>>;
        false -> IoData
    end.

-spec(serialize(emqx_types:packet()) -> iodata()).
serialize(Packet) -> serialize(Packet, ?MQTT_PROTO_V4).

-spec(serialize(emqx_types:packet(), emqx_types:version()) -> iodata()).
serialize(#mqtt_packet{header   = Header,
                       variable = Variable,
                       payload  = Payload}, Ver) ->
    serialize(Header, serialize_variable(Variable, Ver), serialize_payload(Payload)).

serialize(#mqtt_packet_header{type   = Type,
                              dup    = Dup,
                              qos    = QoS,
                              retain = Retain
                             }, VariableBin, PayloadBin)
    when ?CONNECT =< Type andalso Type =< ?AUTH ->
    Len = iolist_size(VariableBin) + iolist_size(PayloadBin),
    [<<Type:4, (flag(Dup)):1, (flag(QoS)):2, (flag(Retain)):1>>,
     serialize_remaining_len(Len), VariableBin, PayloadBin].

serialize_variable(#mqtt_packet_connect{
                      proto_name   = ProtoName,
                      proto_ver    = ProtoVer,
                      is_bridge    = IsBridge,
                      clean_start  = CleanStart,
                      will_flag    = WillFlag,
                      will_qos     = WillQoS,
                      will_retain  = WillRetain,
                      keepalive    = KeepAlive,
                      properties   = Properties,
                      clientid     = ClientId,
                      will_props   = WillProps,
                      will_topic   = WillTopic,
                      will_payload = WillPayload,
                      username     = Username,
                      password     = Password}, _Ver) ->
    [serialize_binary_data(ProtoName),
     <<(case IsBridge of
           true  -> 16#80 + ProtoVer;
           false -> ProtoVer
       end):8,
       (flag(Username)):1,
       (flag(Password)):1,
       (flag(WillRetain)):1,
       WillQoS:2,
       (flag(WillFlag)):1,
       (flag(CleanStart)):1,
       0:1,
       KeepAlive:16/big-unsigned-integer>>,
     serialize_properties(Properties, ProtoVer),
     serialize_utf8_string(ClientId),
     case WillFlag of
         true -> [serialize_properties(WillProps, ProtoVer),
                  serialize_utf8_string(WillTopic),
                  serialize_binary_data(WillPayload)];
         false -> <<>>
     end,
     serialize_utf8_string(Username, true),
     serialize_utf8_string(Password, true)];

serialize_variable(#mqtt_packet_connack{ack_flags   = AckFlags,
                                        reason_code = ReasonCode,
                                        properties  = Properties}, Ver) ->
    [AckFlags, ReasonCode, serialize_properties(Properties, Ver)];

serialize_variable(#mqtt_packet_publish{topic_name = TopicName,
                                        packet_id  = PacketId,
                                        properties = Properties}, Ver) ->
    [serialize_utf8_string(TopicName),
     if
         PacketId =:= undefined -> <<>>;
         true -> <<PacketId:16/big-unsigned-integer>>
     end,
     serialize_properties(Properties, Ver)];

serialize_variable(#mqtt_packet_puback{packet_id = PacketId}, Ver)
    when Ver == ?MQTT_PROTO_V3; Ver == ?MQTT_PROTO_V4 ->
    <<PacketId:16/big-unsigned-integer>>;
serialize_variable(#mqtt_packet_puback{packet_id   = PacketId,
                                       reason_code = ReasonCode,
                                       properties  = Properties
                                      },
                   Ver = ?MQTT_PROTO_V5) ->
    [<<PacketId:16/big-unsigned-integer>>, ReasonCode,
     serialize_properties(Properties, Ver)];

serialize_variable(#mqtt_packet_subscribe{packet_id     = PacketId,
                                          properties    = Properties,
                                          topic_filters = TopicFilters}, Ver) ->
    [<<PacketId:16/big-unsigned-integer>>, serialize_properties(Properties, Ver),
     serialize_topic_filters(subscribe, TopicFilters, Ver)];

serialize_variable(#mqtt_packet_suback{packet_id    = PacketId,
                                       properties   = Properties,
                                       reason_codes = ReasonCodes}, Ver) ->
    [<<PacketId:16/big-unsigned-integer>>, serialize_properties(Properties, Ver),
     serialize_reason_codes(ReasonCodes)];

serialize_variable(#mqtt_packet_unsubscribe{packet_id     = PacketId,
                                            properties    = Properties,
                                            topic_filters = TopicFilters}, Ver) ->
    [<<PacketId:16/big-unsigned-integer>>, serialize_properties(Properties, Ver),
     serialize_topic_filters(unsubscribe, TopicFilters, Ver)];

serialize_variable(#mqtt_packet_unsuback{packet_id    = PacketId,
                                         properties   = Properties,
                                         reason_codes = ReasonCodes}, Ver) ->
    [<<PacketId:16/big-unsigned-integer>>, serialize_properties(Properties, Ver),
     serialize_reason_codes(ReasonCodes)];

serialize_variable(#mqtt_packet_disconnect{}, Ver)
    when Ver == ?MQTT_PROTO_V3; Ver == ?MQTT_PROTO_V4 ->
    <<>>;

serialize_variable(#mqtt_packet_disconnect{reason_code = ReasonCode,
                                           properties  = Properties},
                   Ver = ?MQTT_PROTO_V5) ->
    [ReasonCode, serialize_properties(Properties, Ver)];
serialize_variable(#mqtt_packet_disconnect{}, _Ver) ->
    <<>>;

serialize_variable(#mqtt_packet_auth{reason_code = ReasonCode,
                                     properties  = Properties},
                   Ver = ?MQTT_PROTO_V5) ->
    [ReasonCode, serialize_properties(Properties, Ver)];

serialize_variable(PacketId, ?MQTT_PROTO_V3) when is_integer(PacketId) ->
    <<PacketId:16/big-unsigned-integer>>;
serialize_variable(PacketId, ?MQTT_PROTO_V4) when is_integer(PacketId) ->
    <<PacketId:16/big-unsigned-integer>>;
serialize_variable(undefined, _Ver) ->
    <<>>.

serialize_payload(undefined) -> <<>>;
serialize_payload(Bin)       -> Bin.

serialize_properties(_Props, Ver) when Ver =/= ?MQTT_PROTO_V5 ->
    <<>>;
serialize_properties(Props, ?MQTT_PROTO_V5) ->
    serialize_properties(Props).

serialize_properties(undefined) ->
    <<0>>;
serialize_properties(Props) when map_size(Props) == 0 ->
    <<0>>;
serialize_properties(Props) when is_map(Props) ->
    Bin = << <<(serialize_property(Prop, Val))/binary>> || {Prop, Val} <- maps:to_list(Props) >>,
    [serialize_variable_byte_integer(byte_size(Bin)), Bin].

serialize_property(_, undefined) ->
    <<>>;
serialize_property('Payload-Format-Indicator', Val) ->
    <<16#01, Val>>;
serialize_property('Message-Expiry-Interval', Val) ->
    <<16#02, Val:32/big>>;
serialize_property('Content-Type', Val) ->
    <<16#03, (serialize_utf8_string(Val))/binary>>;
serialize_property('Response-Topic', Val) ->
    <<16#08, (serialize_utf8_string(Val))/binary>>;
serialize_property('Correlation-Data', Val) ->
    <<16#09, (byte_size(Val)):16, Val/binary>>;
serialize_property('Subscription-Identifier', Val) ->
    <<16#0B, (serialize_variable_byte_integer(Val))/binary>>;
serialize_property('Session-Expiry-Interval', Val) ->
    <<16#11, Val:32/big>>;
serialize_property('Assigned-Client-Identifier', Val) ->
    <<16#12, (serialize_utf8_string(Val))/binary>>;
serialize_property('Server-Keep-Alive', Val) ->
    <<16#13, Val:16/big>>;
serialize_property('Authentication-Method', Val) ->
    <<16#15, (serialize_utf8_string(Val))/binary>>;
serialize_property('Authentication-Data', Val) ->
    <<16#16, (iolist_size(Val)):16, Val/binary>>;
serialize_property('Request-Problem-Information', Val) ->
    <<16#17, Val>>;
serialize_property('Will-Delay-Interval', Val) ->
    <<16#18, Val:32/big>>;
serialize_property('Request-Response-Information', Val) ->
    <<16#19, Val>>;
serialize_property('Response-Information', Val) ->
    <<16#1A, (serialize_utf8_string(Val))/binary>>;
serialize_property('Server-Reference', Val) ->
    <<16#1C, (serialize_utf8_string(Val))/binary>>;
serialize_property('Reason-String', Val) ->
    <<16#1F, (serialize_utf8_string(Val))/binary>>;
serialize_property('Receive-Maximum', Val) ->
    <<16#21, Val:16/big>>;
serialize_property('Topic-Alias-Maximum', Val) ->
    <<16#22, Val:16/big>>;
serialize_property('Topic-Alias', Val) ->
    <<16#23, Val:16/big>>;
serialize_property('Maximum-QoS', Val) ->
    <<16#24, Val>>;
serialize_property('Retain-Available', Val) ->
    <<16#25, Val>>;
serialize_property('User-Property', {Key, Val}) ->
    <<16#26, (serialize_utf8_pair({Key, Val}))/binary>>;
serialize_property('User-Property', Props) when is_list(Props) ->
    << <<(serialize_property('User-Property', {Key, Val}))/binary>>
       || {Key, Val} <- Props >>;
serialize_property('Maximum-Packet-Size', Val) ->
    <<16#27, Val:32/big>>;
serialize_property('Wildcard-Subscription-Available', Val) ->
    <<16#28, Val>>;
serialize_property('Subscription-Identifier-Available', Val) ->
    <<16#29, Val>>;
serialize_property('Shared-Subscription-Available', Val) ->
    <<16#2A, Val>>.

serialize_topic_filters(subscribe, TopicFilters, ?MQTT_PROTO_V5) ->
    << <<(serialize_utf8_string(Topic))/binary,
         ?RESERVED:2, Rh:2, (flag(Rap)):1,(flag(Nl)):1, QoS:2 >>
       || {Topic, #{rh := Rh, rap := Rap, nl := Nl, qos := QoS}} <- TopicFilters >>;

serialize_topic_filters(subscribe, TopicFilters, _Ver) ->
    << <<(serialize_utf8_string(Topic))/binary, ?RESERVED:6, QoS:2>>
       || {Topic, #{qos := QoS}} <- TopicFilters >>;

serialize_topic_filters(unsubscribe, TopicFilters, _Ver) ->
    << <<(serialize_utf8_string(Topic))/binary>> || Topic <- TopicFilters >>.

serialize_reason_codes(undefined) ->
    <<>>;
serialize_reason_codes(ReasonCodes) when is_list(ReasonCodes) ->
     << <<Code>> || Code <- ReasonCodes >>.

serialize_utf8_pair({Name, Value}) ->
    << (serialize_utf8_string(Name))/binary, (serialize_utf8_string(Value))/binary >>.

serialize_binary_data(Bin) ->
    [<<(byte_size(Bin)):16/big-unsigned-integer>>, Bin].

serialize_utf8_string(undefined, false) ->
    error(utf8_string_undefined);
serialize_utf8_string(undefined, true) ->
    <<>>;
serialize_utf8_string(String, _AllowNull) ->
    serialize_utf8_string(String).

serialize_utf8_string(String) ->
    StringBin = unicode:characters_to_binary(String),
    Len = byte_size(StringBin),
    true = (Len =< 16#ffff),
    <<Len:16/big, StringBin/binary>>.

serialize_remaining_len(I) ->
    serialize_variable_byte_integer(I).

serialize_variable_byte_integer(N) when N =< ?LOWBITS ->
    <<0:1, N:7>>;
serialize_variable_byte_integer(N) ->
    <<1:1, (N rem ?HIGHBIT):7, (serialize_variable_byte_integer(N div ?HIGHBIT))/binary>>.

%% Is the frame too large?
-spec(is_too_large(iodata(), pos_integer()) -> boolean()).
is_too_large(IoData, MaxSize) ->
    iolist_size(IoData) >= MaxSize.

get_property(_Key, undefined, Default) ->
    Default;
get_property(Key, Props, Default) ->
    maps:get(Key, Props, Default).

%% Validate header if sctrict mode. See: mqtt-v5.0: 2.1.3 Flags
validate_header(?CONNECT, 0, 0, 0)      -> ok;
validate_header(?CONNACK, 0, 0, 0)      -> ok;
validate_header(?PUBLISH, 0, ?QOS_0, _) -> ok;
validate_header(?PUBLISH, _, ?QOS_1, _) -> ok;
validate_header(?PUBLISH, 0, ?QOS_2, _) -> ok;
validate_header(?PUBACK, 0, 0, 0)       -> ok;
validate_header(?PUBREC, 0, 0, 0)       -> ok;
validate_header(?PUBREL, 0, 1, 0)       -> ok;
validate_header(?PUBCOMP, 0, 0, 0)      -> ok;
validate_header(?SUBSCRIBE, 0, 1, 0)    -> ok;
validate_header(?SUBACK, 0, 0, 0)       -> ok;
validate_header(?UNSUBSCRIBE, 0, 1, 0)  -> ok;
validate_header(?UNSUBACK, 0, 0, 0)     -> ok;
validate_header(?PINGREQ, 0, 0, 0)      -> ok;
validate_header(?PINGRESP, 0, 0, 0)     -> ok;
validate_header(?DISCONNECT, 0, 0, 0)   -> ok;
validate_header(?AUTH, 0, 0, 0)         -> ok;
validate_header(_Type, _Dup, _QoS, _Rt) -> error(bad_frame_header).

-compile({inline, [validate_packet_id/1]}).
validate_packet_id(0) -> error(bad_packet_id);
validate_packet_id(_) -> ok.

validate_subqos([3|_]) -> error(bad_subqos);
validate_subqos([_|T]) -> validate_subqos(T);
validate_subqos([])    -> ok.

bool(0) -> false;
bool(1) -> true.

flag(undefined)            -> ?RESERVED;
flag(false)                -> 0;
flag(true)                 -> 1;
flag(X) when is_integer(X) -> X;
flag(B) when is_binary(B)  -> 1.

fixqos(?PUBREL, 0)      -> 1;
fixqos(?SUBSCRIBE, 0)   -> 1;
fixqos(?UNSUBSCRIBE, 0) -> 1;
fixqos(_Type, QoS)      -> QoS.<|MERGE_RESOLUTION|>--- conflicted
+++ resolved
@@ -155,11 +155,7 @@
 parse_remaining_len(<<0:1, 2:7, Rest/binary>>, Header, 1, 0, Options) ->
     parse_frame(Rest, Header, 2, Options);
 parse_remaining_len(<<1:1, _Len:7, _Rest/binary>>, _Header, Multiplier, _Value, _Options)
-<<<<<<< HEAD
-         when Multiplier > 2097152 ->
-=======
         when Multiplier > 2097152 ->
->>>>>>> ff4ac624
     error(malformed_variable_byte_integer);
 parse_remaining_len(<<1:1, Len:7, Rest/binary>>, Header, Multiplier, Value, Options) ->
     parse_remaining_len(Rest, Header, Multiplier * ?HIGHBIT, Value + Len * Multiplier, Options);
